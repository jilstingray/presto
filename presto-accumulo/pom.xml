--- conflicted
+++ resolved
@@ -15,13 +15,8 @@
     <properties>
         <air.main.basedir>${project.parent.basedir}</air.main.basedir>
         <dep.accumulo.version>1.7.4</dep.accumulo.version>
-<<<<<<< HEAD
         <dep.curator.version>4.2.0</dep.curator.version>
-        <dep.log4j.version>1.2.17</dep.log4j.version>
-=======
-        <dep.curator.version>2.12.0</dep.curator.version>
         <dep.reload4j.version>1.2.18.3</dep.reload4j.version>
->>>>>>> ebee09c0
     </properties>
 
     <dependencies>
